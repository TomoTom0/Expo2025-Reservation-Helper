--- conflicted
+++ resolved
@@ -16,12 +16,9 @@
       "Bash(mv:*)",
       "Bash(npm install:*)",
       "Bash(git restore:*)",
-<<<<<<< HEAD
-      "Bash(git merge:*)"
-=======
+      "Bash(git merge:*)",
       "Bash(git push:*)",
       "Bash(find:*)"
->>>>>>> 9806c6dd
     ],
     "deny": []
   }
